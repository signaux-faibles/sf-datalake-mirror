--- conflicted
+++ resolved
@@ -140,11 +140,7 @@
         )
 
     def test_class_balance_oversampling(self, random_resampler_df):
-<<<<<<< HEAD
-        tol = 0.05
-=======
         tolerance = 0.1
->>>>>>> 75e3e6b0
         min_class_ratio = 0.4
         seed = random.randint(1, 1000)
         oversampled_df = RandomResampler(
@@ -156,11 +152,7 @@
         return self.check_balance(oversampled_df, min_class_ratio, tolerance)
 
     def test_class_balance_undersampling(self, random_resampler_df):
-<<<<<<< HEAD
-        tol = 0.05
-=======
         tolerance = 0.1
->>>>>>> 75e3e6b0
         min_class_ratio = 0.5
         seed = random.randint(1, 1000)
         undersampled_df = RandomResampler(
