"""Generate a JSON document usable by the front-end application.

This script produces a JSON document that can be used by the front-end component of the
Signaux Faibles website to display info about selected companies. It requires data
output by the prediction model, as well as tailoring data:
- URSSAF debt / contributions data
- partial unemployment data
- ...

See the command-line interface for more details on expected inputs.

"""

import argparse
import json
from typing import Union

import pandas as pd

import sf_datalake.evaluation
import sf_datalake.predictions
import sf_datalake.utils


def tailoring_rule(row) -> int:
    """Details how predictions should evolve based on tailorings.

    The tailoring rule will return an int (-1, 0, or 1) that describes alert level
    evolution based on the truth values of some of `row`'s given elements.

    Args:
        row: Any object that has a `__getitem__` method.

    Returns:
        Either -1, 0, or 1, respectively corresponding to decrease, no change, increase
        of the alert level.

    """
    if row["urssaf_new_debt_increase"]:
        return 1
    if row["urssaf_previous_debt_decrease"] and not row["urssaf_new_debt_increase"]:
        return -1
    return 0


def normalize_siren(x: Union[pd.Series, pd.Index]) -> pd.Series:
    """Left pad an iterable of SIREN with zeroes if needed."""
    return x.astype(str).str.zfill(9)


def normalize_siret(x: Union[pd.Series, pd.Index]) -> pd.Series:
    """Left pad an iterable of SIRET with zeroes if needed."""
    return x.astype(str).str.zfill(13)


def main(
    args: Union[argparse.Namespace, dict],
):  # pylint: disable=too-many-locals
    """Generates a document that can be parsed for front-end integration.

    All arguments are described in the CLI argument parser help.

    Args:
        args: an argparse.Namespace or a dict containing all the arguments the arg
          parser is expecting.

    """
    if isinstance(args, argparse.Namespace):
        args = vars(args)

<<<<<<< HEAD
    pred_config = sf_datalake.utils.get_config(args["configuration"])
=======
    pred_vars = sf_datalake.io.load_variables(args["variables"])

>>>>>>> c995cc46
    micro_macro = {
        micro: macro
        for macro, micros in pred_vars["FEATURE_GROUPS"].items()
        for micro in micros
    }

    # Load prediction lists
    test_set = pd.read_csv(args["test_set"])
    test_set = test_set.set_index(normalize_siren(test_set["siren"]))

    prediction_set = pd.read_csv(args["prediction_set"])
    prediction_set = prediction_set.set_index(normalize_siren(prediction_set["siren"]))

    macro_explanation = pd.read_csv(args["explanation_data"])
    macro_explanation = macro_explanation.set_index(
        normalize_siren(macro_explanation["siren"])
    )
    macro_explanation.columns = [
        col.replace("_macro_score", "") for col in macro_explanation.columns
    ]
    macro_explanation.drop(columns="misc", inplace=True, errors="ignore")

    concerning_data = pd.read_csv(args["concerning_data"])
    concerning_data = concerning_data.set_index(
        normalize_siren(concerning_data["siren"])
    )

    # Compute alert level thresholds
    score_threshold = sf_datalake.evaluation.optimal_beta_thresholds(
        predictions=test_set["probability"], outcomes=test_set["failure_within_18m"]
    )

    # Create encoded alert groups
    prediction_set["pre_tailoring_alert_group"] = prediction_set["probability"].apply(
        lambda x: 2 - (x < score_threshold[0.5]) - (x < score_threshold[2])
    )

    ### A posteriori alert tailoring
    tailoring_data = pd.read_csv(args["tailoring_data"])
    tailoring_data["siret"] = normalize_siret(tailoring_data["siret"])
    tailoring_data["siren"] = tailoring_data["siret"].str[:9]

    # Urssaf tailoring
    debt_gb = tailoring_data.drop(["total_demande_ap", "siret"], axis=1).groupby(
        ["siren"]
    )
    debt_data = debt_gb.agg(sum)
    debt_data["dette_recente_reference"] = 0.0
    debt_data["dette_recente_courante"] = (
        debt_data["montant_part_patronale_recente_courante"]
        + debt_data["montant_part_ouvriere_recente_courante"]
    )
    debt_data["dette_ancienne_courante"] = (
        debt_data["montant_part_patronale_ancienne_courante"]
        + debt_data["montant_part_ouvriere_ancienne_courante"]
    )
    debt_data["dette_ancienne_reference"] = (
        debt_data["montant_part_patronale_ancienne_reference"]
        + debt_data["montant_part_ouvriere_ancienne_reference"]
    )
    new_debt_cols = {
        "start": "dette_recente_reference",
        "end": "dette_recente_courante",
        "contribution": "cotisation_moyenne_12m",
    }
    previous_debt_cols = {
        "start": "dette_ancienne_reference",
        "end": "dette_ancienne_courante",
        "contribution": "cotisation_moyenne_12m",
    }

    ### Apply tailoring
    tailoring_steps = {
        "urssaf_previous_debt_decrease": (
            sf_datalake.predictions.urssaf_debt_change,
            {
                "debt_df": debt_data,
                "debt_cols": previous_debt_cols,
                "increasing": False,
                "tol": 0.2,
            },
        ),
        "urssaf_new_debt_increase": (
            sf_datalake.predictions.urssaf_debt_change,
            {
                "debt_df": debt_data,
                "debt_cols": new_debt_cols,
                "increasing": True,
                "tol": 0.2,
            },
        ),
        "partial_unemployment_request": (
            sf_datalake.predictions.partial_unemployment_tailoring,
            {
                "pu_df": tailoring_data.set_index("siret"),
                "pu_col": "total_demande_ap",
                "threshold": args["n_months"],
            },
        ),
    }
    prediction_set = sf_datalake.predictions.tailor_alert(
        prediction_set,
        tailoring_steps,
        tailoring_rule,
        pre_tailoring_alert_col="pre_tailoring_alert_group",
        post_tailoring_alert_col="post_tailoring_alert_group",
    )

    # Decode alert groups
    alert_categories = pd.CategoricalDtype(
        categories=["Pas d'alerte", "Alerte seuil F2", "Alerte seuil F1"], ordered=True
    )
    prediction_set["alertPreRedressements"] = pd.Categorical.from_codes(
        codes=prediction_set["pre_tailoring_alert_group"], dtype=alert_categories
    )
    prediction_set["alert"] = pd.Categorical.from_codes(
        codes=prediction_set["post_tailoring_alert_group"], dtype=alert_categories
    )

    ## Score explanation per categories
    if args["metadata"] is not None:
        with open(args["metadata"], mode="r", encoding="utf-8") as md:
            for field, value in json.load(md).items():
                prediction_set[field] = value

    concerning_micro_threshold = args["concerning_threshold"]
    concerning_values_columns = [
        "1st_concerning_val",
        "2nd_concerning_val",
        "3rd_concerning_val",
    ]
    concerning_feats_columns = [
        "1st_concerning_feat",
        "2nd_concerning_feat",
        "3rd_concerning_feat",
    ]
    if concerning_micro_threshold is not None:
        mask = concerning_data[concerning_values_columns] > concerning_micro_threshold
        concerning_micro_variables = concerning_data[concerning_feats_columns].where(
            mask.values
        )
    else:
        concerning_micro_variables = concerning_data[concerning_feats_columns]

    ## Export
    alert_siren = prediction_set[prediction_set["alert"] != "Pas d'alerte"].index
    output_entry = prediction_set.to_dict(orient="index")
    for siren in alert_siren:
        output_entry[siren].update(
            {
                "macroRadar": macro_explanation.loc[siren].to_dict(),
                "redressements": [
                    tailoring
                    for tailoring in tailoring_steps
                    if output_entry[siren][tailoring]
                ],
                "explSelection": {
                    "selectConcerning": [
                        [micro_macro[micro], micro]
                        for micro in filter(
                            pd.notna, concerning_micro_variables.loc[siren].values
                        )
                    ]
                },
            }
        )

    with open(args["output_file"], mode="w", encoding="utf-8") as f:
        json.dump(
            [{"siren": siren, **props} for siren, props in output_entry.items()],
            f,
            indent=4,
        )


if __name__ == "__main__":
    parser = argparse.ArgumentParser(
        description="""Generate a JSON document usable by the front-end Signaux Faibles
        application."""
    )

    path_group = parser.add_argument_group(
        "paths", description="Path command line arguments."
    )

    path_group.add_argument(
        "-t", "--test_set", required=True, help="Path to the test set csv file."
    )
    path_group.add_argument(
        "-p",
        "--prediction_set",
        required=True,
        help="Path to the prediction set csv file.",
    )
    path_group.add_argument(
        "-x",
        "--explanation_data",
        required=True,
        help="""Path to a directory containing csv files with partial categorized
        'explanation' scores.""",
    )
    path_group.add_argument(
        "-o",
        "--output_file",
        required=True,
        help="Generated JSON document output path.",
    )
    path_group.add_argument(
        "--metadata",
        default=None,
        help="""Path to a JSON document containing additional metadata that will be
        added to every entry in the output document.""",
    )
    path_group.add_argument(
        "-v",
        "--variables",
        help="Path to the variables configuration file.",
        required=True,
    )
    path_group.add_argument(
        "--concerning_data",
        required=True,
        help="""Path to a csv file containing data associated with the most 'concerning'
        features (i.e., the ones with highest values) values.""",
    )
    path_group.add_argument(
        "--tailoring_data",
        required=True,
        help="Path to a csv containing required tailoring data.",
    )
    path_group.add_argument(
        "--n_months",
        help="""Number of months to consider as upper threshold for partial unemployment
        tailoring.""",
        default=13,
    )
    parser.add_argument(
        "--concerning_threshold",
        default=None,
        type=float,
        help="""Threshold above which a `feature * weight` product is considered
        'concerning'.""",
    )

    main(parser.parse_args())<|MERGE_RESOLUTION|>--- conflicted
+++ resolved
@@ -68,12 +68,8 @@
     if isinstance(args, argparse.Namespace):
         args = vars(args)
 
-<<<<<<< HEAD
-    pred_config = sf_datalake.utils.get_config(args["configuration"])
-=======
     pred_vars = sf_datalake.io.load_variables(args["variables"])
 
->>>>>>> c995cc46
     micro_macro = {
         micro: macro
         for macro, micros in pred_vars["FEATURE_GROUPS"].items()
@@ -308,7 +304,7 @@
         "--n_months",
         help="""Number of months to consider as upper threshold for partial unemployment
         tailoring.""",
-        default=13,
+        default=10,
     )
     parser.add_argument(
         "--concerning_threshold",
