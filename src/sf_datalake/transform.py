--- conflicted
+++ resolved
@@ -11,7 +11,6 @@
 import pyspark.ml
 import pyspark.sql
 import pyspark.sql.functions as F
-<<<<<<< HEAD
 import pyspark.sql.types as T
 from pyspark import keyword_only
 from pyspark.ml import PipelineModel, Transformer
@@ -28,18 +27,6 @@
 
 def get_transformer(name: str) -> Transformer:
     """Gets a pre-configured Transformer object by specifying its name.
-=======
-from pyspark.ml import Transformer
-from pyspark.ml.feature import StandardScaler, VectorAssembler
-from pyspark.sql.types import ArrayType, DoubleType, FloatType, StringType
-from pyspark.sql.window import Window
-
-
-def parse_date(
-    df: pyspark.sql.DataFrame, colnames: Iterable[str]
-) -> pyspark.sql.DataFrame:
-    """Parses multiple columns of a pyspark.sql.DataFrame as date.
->>>>>>> e77c2f08
 
     Args:
         name: Transformer object's name
@@ -98,6 +85,42 @@
     # We add a final concatenation stage of all columns that should be fed to the model.
     stages.append(VectorAssembler(inputCols=concat_input_cols, outputCol="features"))
     return stages
+
+
+def vector_disassembler(
+    df: pyspark.sql.DataFrame,
+    feature_names: List[str],
+    feature_assembled_name: str,
+    keep_col_names: List[str],
+) -> pyspark.sql.DataFrame:
+    """Inverse operation of `pyspark.ml.feature.VectorAssembler` operator.
+
+    Args:
+        df: input DataFrame
+        feature_names: individual features previously assembled from a VectorAssembler
+        feature_assembled_name: name of the assembled feature from a VectorAssembler
+        keep_col_names: additional features to keep that have not been assembled
+
+    Returns:
+        A DataFrame with individual features that have been disassembled.
+
+    """
+    assert set(keep_col_names + [feature_assembled_name]) <= set(df.columns)
+
+    def udf_vector_disassembler(col):
+        return F.udf(lambda v: v.toArray().tolist(), T.ArrayType(T.DoubleType()))(col)
+
+    df = df.select(keep_col_names + [feature_assembled_name])
+    df = df.withColumn(
+        feature_assembled_name, udf_vector_disassembler(F.col(feature_assembled_name))
+    ).select(
+        keep_col_names
+        + [F.col(feature_assembled_name)[i] for i in range(len(feature_names))]
+    )
+
+    for i, feat in enumerate(feature_names):
+        df = df.withColumnRenamed(f"{feature_assembled_name}[{i}]", feat)
+    return df
 
 
 class DateParser(
@@ -1040,7 +1063,6 @@
             Transformed DataFrame with casted probability data.
 
         """
-<<<<<<< HEAD
         transform_udf = F.udf(lambda v: float(v[1]), T.FloatType())
         return dataset.withColumn("probability", transform_udf("probability"))
 
@@ -1080,45 +1102,4 @@
                     * F.col(feat),
                 ).otherwise(F.col(feat)),
             )
-        return dataset
-=======
-        transform_udf = F.udf(lambda v: float(v[1]), FloatType())
-        return dataset.withColumn("probability", transform_udf("probability"))
-
-
-def vector_disassembler(
-    df: pyspark.sql.DataFrame,
-    feature_names: List[str],
-    feature_assembled_name: str,
-    keep_col_names: List[str],
-) -> pyspark.sql.DataFrame:
-    """Inverse operation of a pyspark.ml.feature.VectorAssembler.
-
-    Args:
-        df: input DataFrame
-        feature_names: individual features previously assembled from a VectorAssembler
-        feature_assembled_name: name of the assembled feature from a VectorAssembler
-        keep_col_names: additional features to keep that have not been assembled
-
-    Returns:
-        A DataFrame with individual features that have been disassembled.
-    """
-    assert set(keep_col_names + [feature_assembled_name]) <= set(df.columns)
-
-    def udf_vector_disassembler(col):
-        return F.udf(lambda v: v.toArray().tolist(), ArrayType(DoubleType()))(col)
-
-    df = df.select(keep_col_names + [feature_assembled_name])
-
-    df = df.withColumn(
-        feature_assembled_name, udf_vector_disassembler(F.col(feature_assembled_name))
-    ).select(
-        keep_col_names
-        + [F.col(feature_assembled_name)[i] for i in range(len(feature_names))]
-    )
-
-    for i, feat in enumerate(feature_names):
-        df = df.withColumnRenamed(f"{feature_assembled_name}[{i}]", feat)
-
-    return df
->>>>>>> e77c2f08
+        return dataset