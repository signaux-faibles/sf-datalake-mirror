[metadata]
name = sf_datalake
<<<<<<< HEAD
version = 2022.12
=======
version = 2023.2.dev1
>>>>>>> dd1665ae
author = Signaux Faibles
author_email = contact@signaux-faibles.beta.gouv.fr
description = The data science codebase for the Signaux Faibles project.
long_description = file: README.md
long_description_content_type = text/markdown
license = MIT
license_file = LICENSE
url = https://forge.dgfip.finances.rie.gouv.fr/dge/signaux-faibles/sf_datalake.git
classifiers =
    Programming Language :: Python :: 3
    Operating System :: OS Independent

[options]
packages = find_namespace:
package_dir =
    =src
install_requires=
    numpy==1.12.1
    scipy==1.2.3
    pandas==0.24.2
    scikit-learn==0.22.2.post1
    shap==0.35
    pylint
    pre-commit
include_package_data = True

[options.extras_require]
pack = venv-pack
test = pytest; pyspark==2.3.1
docs = Sphinx; sphinx-rtd-theme

[options.packages.find]
where=src<|MERGE_RESOLUTION|>--- conflicted
+++ resolved
@@ -1,10 +1,6 @@
 [metadata]
 name = sf_datalake
-<<<<<<< HEAD
-version = 2022.12
-=======
-version = 2023.2.dev1
->>>>>>> dd1665ae
+version = 2023.2
 author = Signaux Faibles
 author_email = contact@signaux-faibles.beta.gouv.fr
 description = The data science codebase for the Signaux Faibles project.
